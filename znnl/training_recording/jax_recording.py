--- conflicted
+++ resolved
@@ -38,14 +38,7 @@
 from znnl.loss_functions import SimpleLoss
 from znnl.models.jax_model import JaxModel
 from znnl.training_recording.data_storage import DataStorage
-<<<<<<< HEAD
 from znnl.utils.matrix_utils import compute_magnitude_density, normalize_gram_matrix
-=======
-from znnl.utils.matrix_utils import (
-    compute_magnitude_density,
-    normalize_gram_matrix,
-)
->>>>>>> 5e3f8f55
 
 logger = logging.getLogger(__name__)
 
@@ -97,6 +90,10 @@
             If true, the trace of the fisher matrix will be recorded. Requires the ntk
             and the loss derivative to be calculated.
             Warning, large overhead.
+    fisher_trace : bool (default=False)
+            If true, the trace of the fisher matrix will be recorded. Requires the ntk
+            and the loss derivative to be calculated.
+            Warning, large overhead.
     update_rate : int (default=1)
             How often the values are updated.
 
@@ -154,6 +151,10 @@
     # Loss derivative
     loss_derivative: bool = False
     _loss_derivative_array: list = None
+
+    # Fisher trace
+    fisher_trace: bool = False
+    _fisher_trace_array: list = None
 
     # Fisher trace
     fisher_trace: bool = False
@@ -255,6 +256,7 @@
         if overwrite:
             self._index_count = 0
 
+        # Check if we need an NTK computation, update the class accordingly
         # Check if we need an NTK computation, update the class accordingly
         if any(
             [
@@ -279,6 +281,14 @@
         ):
             self._compute_loss_derivative = True
 
+        # Check if we need a loss derivative computation, update the class accordingly
+        if any(
+            [
+                "fisher_trace" in self._selected_properties,
+            ]
+        ):
+            self._compute_loss_derivative = True
+
         if "loss_derivative" in self._selected_properties:
             self._loss_derivative_fn = LossDerivative(self._loss_fn)
 
@@ -311,6 +321,7 @@
                 predictions = predictions[0]
             parsed_data["predictions"] = predictions
 
+            # Compute ntk and loss derivative here to avoid repeated computation.
             # Compute ntk and loss derivative here to avoid repeated computation.
             if self._compute_ntk:
                 try:
@@ -336,6 +347,11 @@
                     parsed_data["predictions"], self._data_set["targets"]
                 )
                 parsed_data["loss_derivative"] = vector_loss_derivative
+            if self._compute_loss_derivative:
+                vector_loss_derivative = self._loss_derivative_fn.calculate(
+                    parsed_data["predictions"], self._data_set["targets"]
+                )
+                parsed_data["loss_derivative"] = vector_loss_derivative
 
             for item in self._selected_properties:
                 call_fn = getattr(self, f"_update_{item}")  # get the callable function
@@ -573,6 +589,16 @@
     def _update_fisher_trace(self, parsed_data):
         """
         Update the fisher trace array.
+        Parameters
+        ----------
+        parsed_data : dict
+                Data computed before the update to prevent repeated calculations.
+        """
+        self._loss_derivative_array.append(parsed_data["loss_derivative"])
+
+    def _update_fisher_trace(self, parsed_data):
+        """
+        Update the fisher trace array.
 
         Parameters
         ----------
@@ -589,11 +615,7 @@
                 "The ntk needs to have 4 dimensions for the fisher trace calculation."
                 "Maybe you have set the model to trace over the output dimensions?"
             )
-<<<<<<< HEAD
-
-=======
-        
->>>>>>> 5e3f8f55
+
         dataset_size = loss_derivative.shape[0]
         dimensionality = loss_derivative.shape[1]
         fisher_trace = 0
