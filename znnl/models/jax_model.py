--- conflicted
+++ resolved
@@ -147,11 +147,6 @@
             batch_size=ntk_batch_size,
             store_on_device=store_on_device,
         )
-<<<<<<< HEAD
-        # self.empirical_ntk_jit = jax.jit(self.empirical_ntk)
-        self.empirical_ntk_jit = self.empirical_ntk
-=======
->>>>>>> a60a80b3
         self.apply_jit = jax.jit(self.apply)
 
     def init_model(
