"""
This program and the accompanying materials are made available under the terms
of the Eclipse Public License v2.0 which accompanies this distribution, and is
available at https://www.eclipse.org/legal/epl-v20.html
SPDX-License-Identifier: EPL-2.0

Copyright Contributors to the Zincware Project.

Description: Parent class for the Jax-based models.
"""
import logging
<<<<<<< HEAD
from typing import TYPE_CHECKING, Callable, List, Tuple, Union
=======
from typing import Callable, Sequence, Tuple, Union
>>>>>>> 2b68df11

import jax
import jax.numpy as np
import jax.random
import neural_tangents as nt
import numpy as onp
import optax
from flax.training.train_state import TrainState
from tqdm import trange

from znrnd.accuracy_functions.accuracy_function import AccuracyFunction
from znrnd.optimizers.trace_optimizer import TraceOptimizer
from znrnd.utils import normalize_covariance_matrix
from znrnd.utils.prng import PRNGKey

if TYPE_CHECKING:
    from znrnd.model_recording.jax_recording import JaxRecorder

logger = logging.getLogger(__name__)


class JaxModel:
    """
    Parent class for Jax-based models.
    """

    def __init__(
        self,
        loss_fn: Callable,
        optimizer: Union[Callable, TraceOptimizer],
        input_shape: tuple,
        training_threshold: float,
        accuracy_fn: AccuracyFunction = None,
        seed: int = None,
        trace_axes: Union[int, Sequence[int]] = (-1,),
        ntk_batch_size: int = 10,
    ):
        """
        Construct a znrnd model.

        Parameters
        ----------
        loss_fn : Callable
                A function to use in the loss computation.
        optimizer : Callable
                optimizer to use in the training. OpTax is used by default and
                cross-compatibility is not assured.
        input_shape : tuple
                Shape of the NN input.
        training_threshold : float
                The loss value at which point you consider the model trained.
        seed : int, default None
                Random seed for the RNG. Uses a random int if not specified.
        ntk_batch_size : int, default 10
                Batch size to use in the NTK computation.
        trace_axes : Union[int, Sequence[int]]
                Tracing over axes of the NTK.
                The default value is trace_axes(-1,), which reduces the NTK to a tensor
                of rank 2.
                For a full NTK set trace_axes=().
        """
        self.loss_fn = loss_fn
        self.accuracy_fn = accuracy_fn
        self.optimizer = optimizer
        self.input_shape = input_shape
        self.training_threshold = training_threshold
        self.recorders = []

        # Initialized in self.init_model
        self.rng = None

        # initialize the model state
        self.model_state = None
        self.init_model(seed)

        # Prepare NTK calculation
        self.empirical_ntk = nt.batch(
            nt.empirical_ntk_fn(f=self._ntk_apply_fn, trace_axes=trace_axes),
            batch_size=ntk_batch_size,
        )
        self.empirical_ntk_jit = jax.jit(self.empirical_ntk)

    def init_model(
        self,
        seed: int = None,
        kernel_init: Callable = None,
        bias_init: Callable = None,
    ):
        """
        Initialize a model.

        Parameters
        ----------
        seed : int, default None
                Random seed for the RNG. Uses a random int if not specified.
        kernel_init : Callable
                Define the kernel initialization.
        bias_init : Callable
                Define the bias initialization.
        """
        self.rng = PRNGKey(seed)
        self.model_state = self._create_train_state(kernel_init, bias_init)

    def _create_train_state(
        self, kernel_init: Callable = None, bias_init: Callable = None
    ):
        """
        Create a training state of the model.

        Returns
        -------
        initial state of model to then be trained.

        Notes
        -----
        TODO: Make the TrainState class passable by the user as it can track custom
              model properties.
        """
        params = self._init_params(kernel_init, bias_init)

        # Set dummy optimizer for case of trace optimizer.
        if isinstance(self.optimizer, TraceOptimizer):
            optimizer = optax.sgd(1.0)
        else:
            optimizer = self.optimizer

        return TrainState.create(apply_fn=self.apply_fn, params=params, tx=optimizer)

    def _train_step(self, state: TrainState, batch: dict):
        """
        Train a single step.

        Parameters
        ----------
        state : TrainState
                Current state of the neural network.
        batch : dict
                Batch of data to train on.

        Returns
        -------
        state : dict
                Updated state of the neural network.
        metrics : dict
                Metrics for the current model.
        """

        def loss_fn(params):
            """
            helper loss computation
            """
            inner_predictions = self.apply(params, batch["inputs"])
            loss = self.loss_fn(inner_predictions, batch["targets"])
            return loss, inner_predictions

        grad_fn = jax.value_and_grad(loss_fn, has_aux=True)

        (_, predictions), grads = grad_fn(state.params)

        state = state.apply_gradients(grads=grads)  # in place state update.
        metrics = self._compute_metrics(
            predictions=predictions, targets=batch["targets"]
        )

        return state, metrics

    def _train_epoch(
        self, state: TrainState, train_ds: dict, batch_size: int
    ) -> Tuple[TrainState, dict]:
        """
        Train for a single epoch.

        Performs the following steps:

        * Shuffles the data
        * Runs an optimization step on each batch
        * Computes the metrics for the batch
        * Return an updated optimizer, state, and metrics dictionary.

        Parameters
        ----------
        state : TrainState
                Current state of the model.
        train_ds : dict
                Dataset on which to train.
        batch_size : int
                Size of each batch.

        Returns
        -------
        state : TrainState
                State of the model after the epoch.
        metrics : dict
                Dict of metrics for current state.
        """
        # Some housekeeping variables.
        train_ds_size = len(train_ds["inputs"])
        steps_per_epoch = train_ds_size // batch_size

        if train_ds_size == 1:
            state, metrics = self._train_step(state, train_ds)
            batch_metrics = [metrics]

        else:
            # Prepare the shuffle.
            permutations = jax.random.permutation(self.rng(), train_ds_size)
            permutations = np.array_split(permutations, steps_per_epoch)

            # Step over items in batch.
            batch_metrics = []
            for permutation in permutations:
                batch = {k: v[permutation, ...] for k, v in train_ds.items()}
                state, metrics = self._train_step(state, batch)
                batch_metrics.append(metrics)

        # Get the metrics off device for printing.
        batch_metrics_np = jax.device_get(batch_metrics)
        epoch_metrics_np = {
            k: onp.mean([metrics[k] for metrics in batch_metrics_np])
            for k in batch_metrics_np[0]
        }

        return state, epoch_metrics_np

    def _compute_metrics(
        self,
        predictions: np.ndarray,
        targets: np.ndarray,
    ):
        """
        Compute the current metrics of the training.

        Parameters
        ----------
        predictions : np.ndarray
                Predictions made by the network.
        targets : np.ndarray
                Targets from the training data.

        Returns
        -------
        metrics : dict
                A dict of current training metrics, e.g. {"loss": ..., "accuracy": ...}
        """
        loss = self.loss_fn(predictions, targets)
        if self.accuracy_fn is not None:
            accuracy = self.accuracy_fn(predictions, targets)
            metrics = {"loss": loss, "accuracy": accuracy}

        else:
            metrics = {"loss": loss}

        return metrics

    def _ntk_apply_fn(self, params: dict, inputs: np.ndarray):
        """
        Apply function used in the NTK computation.

        Parameters
        ----------
        params: dict
                Contains the model parameters to use for the model computation.
        inputs : np.ndarray
                Feature vector on which to apply the model.

        Returns
        -------
        The apply function used in the NTK computation.
        """
        raise NotImplementedError("Implemented in child class")

    def _evaluate_step(self, params: dict, batch: dict):
        """
        Evaluate the model on test data.

        Parameters
        ----------
        params : dict
                Current parameters of the neural network.
        batch : dict
                Batch of data to test on.

        Returns
        -------
        metrics : dict
                Metrics dict computed on test data.
        """
        predictions = self.apply(params, batch["inputs"])

        return self._compute_metrics(predictions, batch["targets"])

    def _evaluate_model(self, params: dict, test_ds: dict) -> dict:
        """
        Evaluate the model.

        Parameters
        ----------
        params : dict
                Current state of the model.
        test_ds : dict
                Dataset on which to evaluate.
        Returns
        -------
        metrics : dict
                Loss of the model.
        """
        metrics = self._evaluate_step(params, test_ds)
        metrics = jax.device_get(metrics)
        summary = jax.tree_map(lambda x: x.item(), metrics)

        return summary

    def validate_model(self, dataset: dict, loss_fn: Callable):
        """
        Validate the model on some external data.

        Parameters
        ----------
        loss_fn : Callable
                Loss function to use in the computation.
        dataset : dict
                Dataset on which to validate the model.
                {"inputs": np.ndarray, "targets": np.ndarray}.

        Returns
        -------
        metrics : dict
                Metrics computed in the validation. {"loss": [], "accuracy": []}.
                Note, for ease of large scale experiments we always return both keywords
                whether they are computed or not.
        """
        predictions = self.apply(self.model_state.params, dataset["inputs"])

        loss = loss_fn(predictions, dataset["targets"])

        if self.accuracy_fn is not None:
            accuracy = self.accuracy_fn(predictions, dataset["targets"])
        else:
            accuracy = None

        return {"loss": loss, "accuracy": accuracy}

    def train_model(
        self,
        train_ds: dict,
        test_ds: dict,
        epochs: int = 50,
        batch_size: int = 1,
        recorders: List["JaxRecorder"] = None,
        disable_loading_bar: bool = False,
    ):
        """
        Train the model on data.

        Parameters
        ----------
        train_ds : dict
                Train dataset with inputs and targets.
        test_ds : dict
                Test dataset with inputs and targets.
        epochs : int
                Number of epochs to train over.
        recorders : List[JaxRecorder]
                A list of recorders to monitor model training.
        batch_size : int
                Size of the batch to use in training.
        disable_loading_bar : bool
                Disable the output visualization of the loading par.

        Returns
        -------
        in_training_metrics : dict
            Whilst the recorders can return all useful metrics, the model still returns
            the loss and accuracy that is measured during the training. These can differ
            as the loss and accuracy during training can be done batch-wise in between
            model updates whereas the recorder will store the results on a single set
            of parameters.
        """
        if self.model_state is None:
            self.init_model()

        state = self.model_state

        loading_bar = trange(
            1, epochs + 1, ncols=100, unit="batch", disable=disable_loading_bar
        )

        train_losses = []
        train_accuracy = []
        for i in loading_bar:
            # Update the recorder properties
            if recorders is not None:
                for item in recorders:
                    item.update_recorder(epoch=i, model=self)

            loading_bar.set_description(f"Epoch: {i}")

            if isinstance(self.optimizer, TraceOptimizer):
                state = self.optimizer.apply_optimizer(
                    model_state=state,
                    data_set=train_ds["inputs"],
                    ntk_fn=self.compute_ntk,
                    epoch=i,
                )

            state, train_metrics = self._train_epoch(
                state, train_ds, batch_size=batch_size
            )
            metrics = self._evaluate_model(state.params, test_ds)
            train_losses.append(train_metrics["loss"])

            # Update the loading bar
            loading_bar.set_postfix(test_loss=metrics["loss"])
            try:
                loading_bar.set_postfix(accuracy=metrics["accuracy"])
                train_accuracy.append(train_metrics["accuracy"])
            except KeyError:
                pass

            # Update the class model state.
            self.model_state = state

        return {
            "train_losses": train_losses,
            "train_accuracy": train_accuracy,
        }

    def train_model_recursively(
        self,
        train_ds: dict,
        test_ds: dict,
        epochs_latest_data: int = 0,
        len_latest_data: int = 1,
        epochs_all_data: int = 50,
        batch_size: int = 50,
        disable_loading_bar: bool = False,
    ):
        """
        Train a model recursively until a threshold is reached or the models fails
        to converge.

        Parameters
        ----------
        train_ds : dict
                Train dataset with inputs and targets.
        test_ds : dict
                Test dataset with inputs and targets.
        epochs_latest_data: int
                Number of epochs to train the latest added data per recursion.
        len_latest_data : int
                Defining the length of the latest added data.
                The latest added data defines as the last n subjects in the target set,
                where n == len_latest_data.
        epochs_all_data: int
                Number of epochs to train all data per recursion.
        batch_size : int
                Size of the batch to use in training.
        disable_loading_bar : bool
                Disable the output visualization of the loading par.
        """
        if len(train_ds["inputs"]) < batch_size:
            batch_size = len(train_ds["inputs"])

        if self.model_state is None:
            self.init_model()
        state = self.model_state

        condition = False
        counter = 0
        while not condition:
            loading_bar = trange(
                1,
                epochs_latest_data + epochs_all_data + 1,
                ncols=100,
                unit="batch",
                disable=disable_loading_bar,
            )
            for i in loading_bar:
                loading_bar.set_description(f"Epoch: {i}")

                if i < epochs_latest_data + 1:
                    train_data = {
                        "inputs": train_ds["inputs"][-len_latest_data:],
                        "targets": train_ds["targets"][-len_latest_data:],
                    }
                else:
                    train_data = train_ds

                state, train_metrics = self._train_epoch(
                    state, train_data, batch_size=batch_size
                )
                metrics = self._evaluate_model(state.params, test_ds)

                loading_bar.set_postfix(test_loss=metrics["loss"])

            # Update the final model state.
            self.model_state = state

            # Perform checks and update parameters
            counter += 1
            epochs_latest_data = int(1.1 * epochs_latest_data)
            epochs_all_data = int(1.1 * epochs_all_data)
            if metrics["loss"] <= self.training_threshold:
                condition = True

            # Re-initialize the network if it is simply not converging.
            if counter % 10 == 0:
                logger.info("Model training stagnating, re-initializing model.")
                self.init_model()

    def compute_ntk(
        self,
        x_i: np.ndarray,
        x_j: np.ndarray = None,
        normalize: bool = True,
        infinite: bool = False,
    ):
        """
        Compute the NTK matrix for the model.

        Parameters
        ----------
        x_i : np.ndarray
                Dataset for which to compute the NTK matrix.
        x_j : np.ndarray (optional)
                Dataset for which to compute the NTK matrix.
        normalize : bool (default = True)
                If true, divide each row by its max value.
        infinite : bool (default = False)
                If true, compute the infinite width limit as well.

        Returns
        -------
        NTK : dict
                The NTK matrix for both the empirical and infinite width computation.
        """
        if x_j is None:
            x_j = x_i
        empirical_ntk = self.empirical_ntk_jit(x_i, x_j, self.model_state.params)

        if infinite:
            try:
                infinite_ntk = self.kernel_fn(x_i, x_j, "ntk")
                if normalize:
                    infinite_ntk = normalize_covariance_matrix(infinite_ntk)
            except AttributeError:
                raise NotImplementedError("Infinite NTK not available for this model.")
        else:
            infinite_ntk = None

        if normalize:
            empirical_ntk = normalize_covariance_matrix(empirical_ntk)

        return {"empirical": empirical_ntk, "infinite": infinite_ntk}

    def __call__(self, feature_vector: np.ndarray):
        """
        Call the network.

        Parameters
        ----------
        feature_vector : np.ndarray
                Feature vector on which to apply operation.

        Returns
        -------
        output of the model.
        """
        return self.apply(self.model_state.params, feature_vector)<|MERGE_RESOLUTION|>--- conflicted
+++ resolved
@@ -9,11 +9,7 @@
 Description: Parent class for the Jax-based models.
 """
 import logging
-<<<<<<< HEAD
-from typing import TYPE_CHECKING, Callable, List, Tuple, Union
-=======
-from typing import Callable, Sequence, Tuple, Union
->>>>>>> 2b68df11
+from typing import TYPE_CHECKING, Callable, List, Tuple, Union, Sequence
 
 import jax
 import jax.numpy as np
