"""
This program and the accompanying materials are made available under the terms
of the Eclipse Public License v2.0 which accompanies this distribution, and is
available at https://www.eclipse.org/legal/epl-v20.html
SPDX-License-Identifier: EPL-2.0

Copyright Contributors to the Zincware Project.

Description: Module for the implementation of random network distillation.
"""
import znrnd
from znrnd.core.models.model import Model
from znrnd.core.point_selection.point_selection import PointSelection
from znrnd.core.data.data_generator import DataGenerator
from znrnd.core.distance_metrics.distance_metric import DistanceMetric
from znrnd.core.visualization.tsne_visualizer import TSNEVisualizer
import tensorflow as tf
import numpy as np
from typing import Union


class RND:
    """
    Class for the implementation of random network distillation.

    Attributes
    ----------
    target : Model
                Model class for the target network
    predictor : Model
            Model class for the predictor.
    target_set : list
            Target set to be built iteratively.
    """

    def __init__(
        self,
        data_generator: DataGenerator,
        target_network: Model = None,
        predictor_network: Model = None,
        distance_metric: DistanceMetric = None,
        point_selector: PointSelection = None,
        visualizer: TSNEVisualizer = None,
        optimizers: list = None,
        target_size: int = None,
        tolerance: int = 100,
        seed_point: list = None,
    ):
        """
        Constructor for the RND class.

        Parameters
        ----------
        target_network : Model
                Model class for the target network
        predictor_network : Model
                Model class for the predictor.
        distance_metric : SimilarityMeasures
                Metric to use in the representation comparison
        data_generator : objector
                Class to generate or select new points from the point cloud
                being studied.
        point_selector : PointSelection
                Class to select points from the data pool.
        visualizer : TSNEVisualizer
                Class for the representation visualization.
        optimizers : list
                A list of optimizers to use during the training.
        target_size : int
                A size of a target set you want to enforce
        tolerance : int
                Number of stationary iterations to go through before ending the
                run.
        seed_point : list
                Choose to start with an initial point as seed point
        """
        # User defined attributes.
        self.target = target_network
        self.predictor = predictor_network
        self.metric = distance_metric
        self.generator = data_generator
        self.point_selector = point_selector
        self.optimizers = optimizers
        self.tolerance = tolerance
        self.target_size = target_size
<<<<<<< HEAD
        self.seed_point = seed_point
=======
        self.visualizer = visualizer
>>>>>>> 48fcb80b

        # Class defined attributes
        self.target_set: list = []
        self.historical_length = None
        self.iterations = 0
        self.stationary_iterations = 0
        self.metric_results = None
        self.metric_results_storage: list = []

        # Run the class initialization
        self._set_defaults()

        self.point_selector.agent = self

    def _set_defaults(self):
        """
        Set the default parameters if necessary.

        Returns
        -------
        Updates the class state for the following:
           * self.point_selector (default = greedy selection)
           * self.metric (default = cosine similarity)
           * Models (default = dense model.)
        """
        # Update the point selector
        if self.point_selector is None:
            self.point_selector = znrnd.point_selection.GreedySelection(self)
        # Update the metric
        if self.metric is None:
            self.metric = znrnd.similarity_measures.CosineSim()
        # Update the target
        if self.target is None:
            self.target = znrnd.models.DenseModel()
        # Update the predictor.
        if self.predictor is None:
            self.predictor = znrnd.models.DenseModel()
        if self.visualizer is None:
            self.visualizer = TSNEVisualizer()

    def compute_distance(self, points: tf.Tensor):
        """
        Compute the distance between neural network representations.

        Parameters
        ----------
        points : tf.Tensor
                Points on which distances should be computed.

        Returns
        -------
        distances : tf.Tensor
                A tensor of distances computed using the attached metric.
        """
        predictor_predictions = self.predictor.predict(points)
        target_predictions = self.target.predict(points)

        self.metric_results = self.metric(target_predictions, predictor_predictions)
        return self.metric_results
        # return self.metric(target_predictions, predictor_predictions)

    def generate_points(self, n_points: int):
        """
        Call the data generator and get new data.

        Parameters
        ----------
        n_points : int
                Number of points to generate.

        Returns
        -------

        """
        return self.generator.get_points(n_points)

    def _choose_points(self):
        """
        Call compute distances on all generated points and decide what to
        do with them.

        Returns
        -------

        """
        points = self.point_selector.select_points()
        self._update_target_set(points)

    def _update_target_set(self, points: Union[np.ndarray, None]):
        """
        Add point/s to the target set.

        Parameters
        ----------
        points : np.ndarray
                Array of points to be added to the target set.

        Returns
        -------
        If there are new points the class is updated, if not, nothing happens.
        """
        self.historical_length = len(self.target_set)
        if points is None:
            return
        else:
            for item in points:
                self.target_set.append(list(item))

    def _retrain_network(self):
        """
        Re-train the predictor network.

        Returns
        -------

        """
        if self.historical_length == len(self.target_set):
            pass
        else:
            domain = tf.convert_to_tensor(self.target_set)
            codomain = self.target.predict(domain)

            self.predictor.train_model(domain, codomain)

    def _seed_process(self):
        """
        Seed an RND process.

        Returns
        -------
        Initializes an RND process.
        """
        if self.seed_point:
            seed_point = self.seed_point
        else:
            seed_point = self.generate_points(1)
        self._update_target_set(np.array(seed_point))
        self._retrain_network()

    def _store_metrics(self):
        """
        Storage of metric calculations

        Returns
        -------

        """
        if len(self.target_set) == self.historical_length:
            pass
        else:
            self.metric_results_storage.append(
                np.sort(self.metric_results.numpy())[-3:]
            )
            # self.metric_results_storage.append(self.metric_results.numpy())

    def _evaluate_agent(self):
        """
        Determine whether or not it is time to stop the searching.

        Returns
        -------
        Will end the search loop if criteria is met.
        """
        # First iteration handling
        if self.historical_length is None:
            return False
        elif self.historical_length == 0:
            pass
        elif len(self.target_set) == self.historical_length:
            if self.stationary_iterations >= self.tolerance:
                return True  # loop timeout
            else:
                self.stationary_iterations += 1
                return False  # update stationary
        elif self.target_size is not None:
            if len(self.target_set) >= self.target_size:
                return True
        # Stationary iteration handling
        else:
            self.stationary_iterations = 0  # reset stationary
            return False

    def update_visualization(self, data: np.ndarray = None, reference: bool = False):
        """
        Update the visualization state.

        Parameters
        ----------
        data : np.ndarray
                Data on which to produce the representation.
        reference : bool


        Returns
        -------
        Updates the visualizer.
        """
        if data is None:
            data = self.generate_points(-1)
        if reference:
            model = self.target
        else:
            model = self.predictor

        model_representations = model.predict(data)
        self.visualizer.build_representation(model_representations, reference=reference)

    def run_rnd(self):
        """
        Run the random network distillation methods and build the target set.

        Returns
        -------

        """
        self._seed_process()
        criteria = False
        self.update_visualization(reference=True)
        while not criteria:
            self._choose_points()
            self._store_metrics()
            self._retrain_network()
            criteria = self._evaluate_agent()
            self.update_visualization(reference=False)
            self.iterations += 1

        self.visualizer.run_visualization()

        print("FINISHED")<|MERGE_RESOLUTION|>--- conflicted
+++ resolved
@@ -83,11 +83,8 @@
         self.optimizers = optimizers
         self.tolerance = tolerance
         self.target_size = target_size
-<<<<<<< HEAD
         self.seed_point = seed_point
-=======
         self.visualizer = visualizer
->>>>>>> 48fcb80b
 
         # Class defined attributes
         self.target_set: list = []
