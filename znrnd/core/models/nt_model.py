--- conflicted
+++ resolved
@@ -50,11 +50,6 @@
     Class for a neural tangents model.
     """
 
-<<<<<<< HEAD
-    rng = jax.random.PRNGKey(onp.random.randint(0, 1000000))
-
-=======
->>>>>>> d5ab9360
     def __init__(
         self,
         loss_fn: SimpleLoss,
