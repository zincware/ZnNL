"""
main init file for the project.
"""
import logging

import znrnd
from znrnd import (
    accuracy_functions,
    agents,
    analysis,
    data,
    distance_metrics,
    loss_functions,
    model_recording,
    models,
    point_selection,
    similarity_measures,
    training_strategies,
    utils,
)
from znrnd.utils.machine_properties import print_local_device_properties
from znrnd.visualization import TSNEVisualizer

logging.getLogger(znrnd.__name__).addHandler(logging.NullHandler())


__all__ = [
    distance_metrics.__name__,
    loss_functions.__name__,
    accuracy_functions.__name__,
    models.__name__,
    point_selection.__name__,
    similarity_measures.__name__,
    data.__name__,
    TSNEVisualizer.__name__,
    agents.__name__,
    analysis.__name__,
    utils.__name__,
    model_recording.__name__,
<<<<<<< HEAD
    training_strategies.__name__,
]
=======
]

print_local_device_properties()  # Report local hardware information.
>>>>>>> aa27f658
<|MERGE_RESOLUTION|>--- conflicted
+++ resolved
@@ -37,11 +37,7 @@
     analysis.__name__,
     utils.__name__,
     model_recording.__name__,
-<<<<<<< HEAD
     training_strategies.__name__,
 ]
-=======
-]
 
-print_local_device_properties()  # Report local hardware information.
->>>>>>> aa27f658
+print_local_device_properties()  # Report local hardware information.