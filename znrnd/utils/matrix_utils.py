--- conflicted
+++ resolved
@@ -108,12 +108,8 @@
 
     Returns
     -------
-<<<<<<< HEAD
-    L_qp norm of the matrix.
-=======
     calculate_l_pq_norm: np.ndarray
             L_qp norm of the matrix.
->>>>>>> 88d045a5
     """
     inner_sum = np.sum(np.power(matrix, q), axis=-1)
     outer_sum = np.sum(np.power(inner_sum, q / p), axis=-1)
