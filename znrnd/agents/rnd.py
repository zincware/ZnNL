"""
This program and the accompanying materials are made available under the terms
of the Eclipse Public License v2.0 which accompanies this distribution, and is
available at https://www.eclipse.org/legal/epl-v20.html
SPDX-License-Identifier: EPL-2.0

Copyright Contributors to the Zincware Project.

Description: Module for the implementation of random network distillation.
"""
import time
from typing import Callable, Union

import jax.numpy as np
import jax.random
import numpy as onp

import znrnd
from znrnd.agents.agent import Agent
from znrnd.data import DataGenerator
from znrnd.distance_metrics.distance_metric import DistanceMetric
from znrnd.models import Model
from znrnd.point_selection import PointSelection
from znrnd.visualization.tsne_visualizer import TSNEVisualizer


class RND(Agent):
    """
    Class for the implementation of random network distillation.

    Attributes
    ----------
    target : Model
                Model class for the target network
    predictor : Model
            Model class for the predictor.
    target_set : list
            Target set to be built iteratively.
    """

    def __init__(
        self,
        data_generator: DataGenerator,
        target_network: Model = None,
        predictor_network: Model = None,
        distance_metric: DistanceMetric = None,
        point_selector: PointSelection = None,
        visualizer: TSNEVisualizer = None,
        epochs: int = 10,
        tolerance: int = 100,
        seed_point: list = None,
        disable_loading_bar: bool = False,
    ):
        """
        Constructor for the RND class.

        Parameters
        ----------
        target_network : Model
                Model class for the target network
        predictor_network : Model
                Model class for the predictor.
        distance_metric : SimilarityMeasures
                Metric to use in the representation comparison
        data_generator : objector
                Class to generate or select new points from the point cloud
                being studied.
        point_selector : PointSelection
                Class to select points from the data pool.
        visualizer : TSNEVisualizer
                Class for the representation visualization.
        epochs: int
                Number of epochs to train the model per recursion.
        tolerance : int
                Number of stationary iterations to go through before ending the
                run.
        seed_point : list
                Choose to start with an initial point as seed point
        disable_loading_bar : bool
                Disable the output visualization of the loading par.
        """
        # User defined attributes.
        self.target = target_network
        self.predictor = predictor_network
        self.metric = distance_metric
        self.data_generator = data_generator
        self.point_selector = point_selector
        self.tolerance = tolerance
        self.seed_point = seed_point
        self.visualizer = visualizer
        self.epochs = epochs
        self.disable_loading_bar = disable_loading_bar

        self.historical_length: int = 0
        self.target_set: list = []
        self.target_indices: list = []
        self.iterations: int = 0
        self.stationary_iterations: int = 0
        self.metric_results = None
        self.metric_results_storage: list = []
        self.target_size: int = None

        # Run the class initialization
        self._set_defaults()

    def _set_defaults(self):
        """
        Set the default parameters if necessary.

        Returns
        -------
        Updates the class state for the following:
           * self.point_selector (default = greedy selection)
           * self.metric (default = cosine similarity)
           * Models (default = dense model.)
        """
        if self.point_selector is None:
            self.point_selector = znrnd.point_selection.GreedySelection()
        if self.metric is None:
            self.metric = znrnd.similarity_measures.CosineSim()
        if self.visualizer is None:
            self.visualizer = TSNEVisualizer()

<<<<<<< HEAD
=======
    def re_init_models(
        self,
        init_predictor: bool = True,
        init_target: bool = True,
        predictor_rng: jax.random.PRNGKeyArray = None,
        target_rng: jax.random.PRNGKeyArray = None,
        kernel_init: Callable = None,
        bias_init: Callable = None,
    ):
        """
        Re-initialize the RND models.

        Networks can be excluded from initialization by setting the respective boolean
        False and networks can be initialized using a key.

        Parameters
        ----------
        init_predictor : bool
                re-initialize the predictor network
        init_target : bool
                re-initialize the target network
        predictor_rng : jax.random.PRNGKeyArray, default None
                jax PRNGKeyArray for the predictor initialization
        target_rng : jax.random.PRNGKeyArray, default None
                jax PRNGKeyArray for the target initialization
        kernel_init : Callable
                Define the kernel initialization
        bias_init : Callable
                Define the bias initialization

        Returns
        -------
        Re-initializes the models.
        """
        if init_predictor is True:
            self.predictor.init_model(
                init_rng=predictor_rng, kernel_init=kernel_init, bias_init=bias_init
            )
        if init_target is True:
            self.target.init_model(
                init_rng=target_rng, kernel_init=kernel_init, bias_init=bias_init
            )

>>>>>>> f35d3b6d
    def compute_distance(self, points: np.ndarray) -> np.ndarray:
        """
        Compute the distance between neural network representations.

        Parameters
        ----------
        points : np.ndarray
                Points on which distances should be computed.

        Returns
        -------
        distances : np.ndarray
                A tensor of distances computed using the attached metric.
        """
        predictor_predictions = self.predictor(points)
        target_predictions = self.target(points)

        self.metric_results = self.metric(target_predictions, predictor_predictions)
        return self.metric_results

    def fetch_data(self, n_points: int) -> np.ndarray:
        """
        Call the data generator and get new data.

        Parameters
        ----------
        n_points : int
                Number of points to generate.

        Returns
        -------
        points : np.ndarray
                A tensor of data points.
        """
        return self.data_generator.get_points(n_points)

    def _choose_points(self):
        """
        Call compute distances on all generated points and decide what to
        do with them.
        """
        data = self.fetch_data(-1)  # get all points in the pool.
        distances = self.compute_distance(np.array(data))
        points = self.point_selector.select_points(distances)
        selected_points = data[points]
        self._update_target_set([selected_points])
        self.target_indices.append(int(points))

    def _update_target_set(self, points: Union[np.ndarray, None]):
        """
        Add point/s to the target set.

        Parameters
        ----------
        points : np.ndarray
                Array of points to be added to the target set.

        Returns
        -------
        If there are new points the class is updated, if not, nothing happens.
        """
        self.historical_length = len(self.target_set)
        if points is None:
            return
        else:
            for item in points:
                self.target_set.append(list(item))

    def _retrain_network(self):
        """
        Re-train the predictor network.
        """
        if self.historical_length == len(self.target_set):
            pass
        else:
            domain = np.array(self.target_set)
            codomain = self.target(domain)
            dataset = {"inputs": domain, "targets": codomain}
            self.predictor.train_model_recursively(
                train_ds=dataset,
                test_ds=dataset,
                disable_loading_bar=self.disable_loading_bar,
                epochs=self.epochs,
            )

    def _seed_process(self, visualize: bool):
        """
        Seed an RND process.

        Parameters
        ----------
        visualize : bool
                if true, visualization is performed on the data. This parameter is
                populated by the build_dataset method.

        Returns
        -------
        Initializes an RND process.
        """
        if self.seed_point:
            seed_point = self.seed_point
            # TODO get seed number
        else:
            # seed_point = self.fetch_data(1)
            seed_number = onp.random.randint(0, len(self.data_generator))
            seed_point = self.data_generator.take_index(seed_number)

        self._update_target_set(np.array(seed_point))
        self._retrain_network()
        self.target_indices.append(seed_number)
        if visualize:
            self.update_visualization(reference=False)

    def _store_metrics(self):
        """
        Storage of metric calculations

        Returns
        -------
        updates the metric storage.
        """
        if len(self.target_set) == self.historical_length:
            pass
        else:
            self.metric_results_storage.append(np.sort(self.metric_results)[-3:])

    def _evaluate_agent(self) -> bool:
        """
        Determine whether or not it is time to stop the searching.

        Returns
        -------
        condition_met : bool
            Will end the search loop if criteria is met.
        """
        condition = False

        # Check if the target set is the correct size
        if self.target_size is not None:
            if len(self.target_set) >= self.target_size:
                condition = True

        # Check if timeout condition is met
        if self.historical_length > 0:
            if len(self.target_set) == self.historical_length:
                if self.stationary_iterations >= self.tolerance:
                    condition = True
                else:
                    self.stationary_iterations += 1

            else:
                self.stationary_iterations = 0  # reset stationary iterations

        return condition

    def update_visualization(self, data: np.ndarray = None, reference: bool = False):
        """
        Update the visualization state.

        Parameters
        ----------
        data : np.ndarray
                Data on which to produce the representation.
        reference : bool


        Returns
        -------
        Updates the visualizer.
        """
        if data is None:
            data = self.fetch_data(-1)
        if reference:
            model = self.target
        else:
            model = self.predictor

        model_representations = model(data)
        self.visualizer.build_representation(model_representations, reference=reference)

    def _report_performance(self, time_elapsed: float):
        """
        Provide a brief report on the RND agent performance.

        Parameters
        ----------
        time_elapsed : float
                Amount of time taken to perform the RND.
        """
        print("\nRND agent report")
        print("----------------")
        print(f"Run time: {time_elapsed / 60: 0.2f} m")
        print(f"Size of point cloud: {len(self.data_generator)}")
        print(f"Number of points chosen: {len(self.target_set)}")
        print(f"Seed points: {self.seed_point}\n")

    def build_dataset(
        self,
        target_size: int = None,
        seed_randomly: bool = False,
        visualize: bool = False,
        report: bool = False,
        store_metrics: bool = False,
    ):
        """
        Run the random network distillation methods and build the target set.

        Parameters
        ----------
        target_size : int
                Target size of the operation.
        seed_randomly : bool:
                If true, the RND process is seeded by a particular point.
                If false, the RND process chooses the first point according to a metric.
        visualize : bool (default=False)
                If true, a t-SNE visualization will be performed on the final models.
        report : bool (default=True)
                If true, print a report about the RND performance.
        store_metrics : bool (default=True)
                If true, store the RND metrics.

        Returns
        -------
        target_set : np.ndarray
                Returns the newly constructed target set.
        """
        # Allow for optional target_sizes.
        self.target_size = target_size
        start = time.time()
        if seed_randomly:
            self._seed_process(visualize=visualize)
        criteria = False

        if visualize:
            self.update_visualization(reference=True)
            self.update_visualization(reference=False)

        while not criteria:
            self._choose_points()
            if store_metrics:
                self._store_metrics()
            self._retrain_network()

            criteria = self._evaluate_agent()
            if visualize:
                self.update_visualization(reference=False)
            self.iterations += 1

        stop = time.time()
        if visualize:
            self.visualizer.run_visualization()

        if report:
            self._report_performance(stop - start)

        return np.array(self.target_set)<|MERGE_RESOLUTION|>--- conflicted
+++ resolved
@@ -121,52 +121,6 @@
         if self.visualizer is None:
             self.visualizer = TSNEVisualizer()
 
-<<<<<<< HEAD
-=======
-    def re_init_models(
-        self,
-        init_predictor: bool = True,
-        init_target: bool = True,
-        predictor_rng: jax.random.PRNGKeyArray = None,
-        target_rng: jax.random.PRNGKeyArray = None,
-        kernel_init: Callable = None,
-        bias_init: Callable = None,
-    ):
-        """
-        Re-initialize the RND models.
-
-        Networks can be excluded from initialization by setting the respective boolean
-        False and networks can be initialized using a key.
-
-        Parameters
-        ----------
-        init_predictor : bool
-                re-initialize the predictor network
-        init_target : bool
-                re-initialize the target network
-        predictor_rng : jax.random.PRNGKeyArray, default None
-                jax PRNGKeyArray for the predictor initialization
-        target_rng : jax.random.PRNGKeyArray, default None
-                jax PRNGKeyArray for the target initialization
-        kernel_init : Callable
-                Define the kernel initialization
-        bias_init : Callable
-                Define the bias initialization
-
-        Returns
-        -------
-        Re-initializes the models.
-        """
-        if init_predictor is True:
-            self.predictor.init_model(
-                init_rng=predictor_rng, kernel_init=kernel_init, bias_init=bias_init
-            )
-        if init_target is True:
-            self.target.init_model(
-                init_rng=target_rng, kernel_init=kernel_init, bias_init=bias_init
-            )
-
->>>>>>> f35d3b6d
     def compute_distance(self, points: np.ndarray) -> np.ndarray:
         """
         Compute the distance between neural network representations.
