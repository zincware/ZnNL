--- conflicted
+++ resolved
@@ -9,11 +9,7 @@
 Description: Module for the implementation of random network distillation.
 """
 import time
-<<<<<<< HEAD
-from typing import Any, Callable, Union
-=======
 from typing import Union
->>>>>>> b4678641
 
 import jax.numpy as np
 import jax.random
@@ -129,15 +125,10 @@
         self,
         init_predictor: bool = True,
         init_target: bool = True,
-<<<<<<< HEAD
-        predictor_rng: Union[Any, PRNGKeyArray] = None,
-        target_rng: Union[Any, PRNGKeyArray] = None,
+        predictor_rng: jax.random.PRNGKeyArray = None,
+        target_rng: jax.random.PRNGKeyArray = None,
         kernel_init: Callable = None,
         bias_init: Callable = None,
-=======
-        predictor_rng: jax.random.PRNGKeyArray = None,
-        target_rng: jax.random.PRNGKeyArray = None,
->>>>>>> b4678641
     ):
         """
         Re-initialize the RND models.
@@ -151,21 +142,14 @@
                 re-initialize the predictor network
         init_target : bool
                 re-initialize the target network
-<<<<<<< HEAD
-        predictor_rng : Union[Any, PRNGKeyArray]
-                jax PRNG seed for the predictor initialization
-        target_rng : Union[Any, PRNGKeyArray]
-                jax PRNG seed for the target initialization
+        predictor_rng : jax.random.PRNGKeyArray, default None
+                jax PRNGKeyArray for the predictor initialization
+        target_rng : jax.random.PRNGKeyArray, default None
+                jax PRNGKeyArray for the target initialization
         kernel_init : Callable
                 Define the kernel initialization
         bias_init : Callable
                 Define the bias initialization
-=======
-        predictor_rng : jax.random.PRNGKeyArray, default None
-                jax PRNGKeyArray for the predictor initialization
-        target_rng : jax.random.PRNGKeyArray, default None
-                jax PRNGKeyArray for the target initialization
->>>>>>> b4678641
 
         Returns
         -------
