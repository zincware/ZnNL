--- conflicted
+++ resolved
@@ -50,11 +50,7 @@
         point_1 = np.array([[1.0, 7.0, 0.0, 0.0]])
         point_2 = np.array([[1.0, 1.0, 0.0, 0.0]])
 
-<<<<<<< HEAD
-        assert_almost_equal(metric(point_1, point_2), [6.0], decimal=4)
-=======
         assert_array_almost_equal(metric(point_1, point_2), [6.0])
->>>>>>> d5ab9360
 
     def test_l_3_distance(self):
         """
