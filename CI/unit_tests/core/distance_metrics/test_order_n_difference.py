--- conflicted
+++ resolved
@@ -49,11 +49,7 @@
         # Test orthogonal vectors
         point_1 = np.array([[1.0, 7.0, 0.0, 0.0]])
         point_2 = np.array([[1.0, 1.0, 0.0, 0.0]])
-<<<<<<< HEAD
-        assert_almost_equal(metric(point_1, point_2), [36.0], decimal=4)
-=======
         assert_array_equal(metric(point_1, point_2), [36.0])
->>>>>>> d5ab9360
 
     def test_order_3_distance(self):
         """
