"""
ZnRND: A Zincwarecode package.

License
-------
This program and the accompanying materials are made available under the terms
of the Eclipse Public License v2.0 which accompanies this distribution, and is
available at https://www.eclipse.org/legal/epl-v20.html
SPDX-License-Identifier: EPL-2.0
Copyright Contributors to the Zincwarecode Project.

Contact Information
-------------------
email: zincwarecode@gmail.com
github: https://github.com/zincware
web: https://zincwarecode.com/

Citation
--------
If you use this module please cite us with:

Summary
-------
Test the angular distance module.
"""
import os

os.environ["CUDA_VISIBLE_DEVICES"] = "-1"

import jax
import jax.numpy as np
import numpy as onp
import scipy.spatial.distance
<<<<<<< HEAD
from numpy.testing import assert_almost_equal, assert_equal
=======
from numpy.testing import assert_almost_equal, assert_array_almost_equal
>>>>>>> d5ab9360

from znrnd.core.distance_metrics.mahalanobis_distance import MahalanobisDistance


class TestMahalanobisDistance:
    """
    Class to test the cosine distance measure module.
    """

    @classmethod
    def setup_class(cls):
        """
        Prepare the test suite.
        """
        cls.key = jax.random.PRNGKey(0)

    def test_mahalanobis_distance(self):
        """
        Test the Mahalanobis distance on functionality by comparing results a
        test Mahalanobis distance from scipy.

        Returns
        -------
        Assert if the Mahalanobis distance returns true values for sample set of
        random normal distributed points in two dimensions.
        """
        metric = MahalanobisDistance()

        # Create sample set
        point_1, point_2 = self.create_sample_set()

        # Calculate results from distance metric
        metric_results = metric(np.array(point_1), np.array(point_2))

        # Calculate test results from numpy distance metric
        test_metric_results = []
        self.calculate_numpy_mahalanobis_distance(point_1, point_2, test_metric_results)

        # Assert results
        assert_almost_equal(metric_results, test_metric_results, decimal=1)

    def test_identity(self):
        """
        Test the identity criterion of a metric, based on a randomly produced sample
        set (used to create the covariance matrix).

        Returns
        -------
        Asserts if the distance of the last point of point_1 and point_2 is equal to 0
        """
        # Create Sample set
        point_1, point_2 = self.create_sample_set()

        # Add point of interest
        point_of_interest = np.array([[7.0, 3.0]])
        point_1 = np.concatenate([np.array(point_1), point_of_interest], axis=0)
        point_2 = np.concatenate([np.array(point_2), point_of_interest], axis=0)

        # Assert identity
        metric = MahalanobisDistance()
<<<<<<< HEAD
        assert_almost_equal(metric(point_1, point_2)[-1], 0, decimal=4)
=======
        assert_array_almost_equal(metric(point_1, point_2)[-1], 0)
>>>>>>> d5ab9360

    def test_symmetry(self):
        """
        Test the symmetry criterion of a metric, based on a randomly produced sample
        set (used to create the covariance matrix).

        Returns
        -------
        Asserts if the distances of the last two points of point_1 and point_2 are
        identical.
        """
        # Create Sample set
        point_1, point_2 = self.create_sample_set()

        # Add point of interest
        point_1_of_interest = np.array([[-2.0, 5.0], [7.0, 3.0]])
        point_2_of_interest = np.array([[7.0, 3.0], [-2.0, 5.0]])
        point_1 = np.concatenate(
            [np.array(point_1), point_1_of_interest],
            axis=0,
        )
        point_2 = np.concatenate(
            [np.array(point_2), point_2_of_interest],
            axis=0,
        )

        # Assert identity
        metric = MahalanobisDistance()
<<<<<<< HEAD
        assert_almost_equal(
            metric(point_1, point_2)[-1], (metric(point_1, point_2)[-2]), decimal=4
=======
        assert_array_almost_equal(
            metric(point_1, point_2)[-1], (metric(point_1, point_2)[-2])
>>>>>>> d5ab9360
        )

    @staticmethod
    def create_sample_set():
        """

        Returns
        -------
        Creates a random normal distributed sample set
        """
        point_1 = np.array(
            [onp.random.normal(0, 10, 100), onp.random.normal(0, 20, 100)]
        ).T
        point_2 = np.array(
            [onp.random.normal(0, 10, 100), onp.random.normal(0, 20, 100)]
        ).T
        return point_1, point_2

    @staticmethod
    def calculate_numpy_mahalanobis_distance(
        point_1: np.ndarray, point_2: np.ndarray, result_list: list
    ):
        """
        Calculates the Mahalanobis distance based on a scipy integration.

        Parameters
        ----------
        point_1 : np.ndarray
                Set of points in the distance calculation.
        point_2 : np.ndarray
                Set of points in the distance calculation.
        result_list : list
                Results for each point are appended to this list.

        Returns
        -------
        Appends all calculated distances to the result_list.
        """
        inv_cov = np.linalg.inv(np.cov(point_1.T))
        for index in range(len(point_1.T[0, :])):
            result_list.append(
                scipy.spatial.distance.mahalanobis(
                    point_1[index], point_2[index], inv_cov
                )
            )<|MERGE_RESOLUTION|>--- conflicted
+++ resolved
@@ -31,11 +31,7 @@
 import jax.numpy as np
 import numpy as onp
 import scipy.spatial.distance
-<<<<<<< HEAD
-from numpy.testing import assert_almost_equal, assert_equal
-=======
 from numpy.testing import assert_almost_equal, assert_array_almost_equal
->>>>>>> d5ab9360
 
 from znrnd.core.distance_metrics.mahalanobis_distance import MahalanobisDistance
 
@@ -96,11 +92,7 @@
 
         # Assert identity
         metric = MahalanobisDistance()
-<<<<<<< HEAD
-        assert_almost_equal(metric(point_1, point_2)[-1], 0, decimal=4)
-=======
         assert_array_almost_equal(metric(point_1, point_2)[-1], 0)
->>>>>>> d5ab9360
 
     def test_symmetry(self):
         """
@@ -129,13 +121,8 @@
 
         # Assert identity
         metric = MahalanobisDistance()
-<<<<<<< HEAD
-        assert_almost_equal(
-            metric(point_1, point_2)[-1], (metric(point_1, point_2)[-2]), decimal=4
-=======
         assert_array_almost_equal(
             metric(point_1, point_2)[-1], (metric(point_1, point_2)[-2])
->>>>>>> d5ab9360
         )
 
     @staticmethod
