"""
This program and the accompanying materials are made available under the terms
of the Eclipse Public License v2.0 which accompanies this distribution, and is
available at https://www.eclipse.org/legal/epl-v20.html
SPDX-License-Identifier: EPL-2.0

Copyright Contributors to the Zincware Project.

Description: Test for the similarity measures.
"""
import os

os.environ["CUDA_VISIBLE_DEVICES"] = "-1"

import jax.numpy as np
<<<<<<< HEAD
from numpy.testing import assert_array_almost_equal, assert_array_equal
=======
from numpy.testing import assert_array_almost_equal
>>>>>>> d5ab9360

from znrnd.core.similarity_measures.cosine_similarity import CosineSim


class TestCosineSimilarity:
    """
    Class to test the similarity measure module.
    """

    def test_cosine_similarity(self):
        """
        Test the cosine similarity measure.

        Returns
        -------
        Assert the correct answer is returned for orthogonal, parallel, and
        somewhere in between.
        """
        metric = CosineSim()

        # Test orthogonal vectors
        point_1 = np.array([[1, 0, 0, 0]])
        point_2 = np.array([[0, 1, 0, 0]])
<<<<<<< HEAD
        assert_array_equal(metric(point_1, point_2), [0])
=======
        assert_array_almost_equal(metric(point_1, point_2), [0])
>>>>>>> d5ab9360

        # Test parallel vectors
        point_1 = np.array([[1, 0, 0, 0]])
        point_2 = np.array([[1, 0, 0, 0]])
<<<<<<< HEAD
        assert_array_equal(metric(point_1, point_2), [1])
=======
        assert_array_almost_equal(metric(point_1, point_2), [1])
>>>>>>> d5ab9360

        # Somewhere in between
        point_1 = np.array([[1.0, 0, 0, 0]])
        point_2 = np.array([[0.5, 1.0, 0, 3.0]])
<<<<<<< HEAD
        assert_array_almost_equal(metric(point_1, point_2), [1 - 0.84382623], decimal=4)
=======
        assert_array_almost_equal(metric(point_1, point_2), [1 - 0.84382623])
>>>>>>> d5ab9360
<|MERGE_RESOLUTION|>--- conflicted
+++ resolved
@@ -13,11 +13,7 @@
 os.environ["CUDA_VISIBLE_DEVICES"] = "-1"
 
 import jax.numpy as np
-<<<<<<< HEAD
-from numpy.testing import assert_array_almost_equal, assert_array_equal
-=======
 from numpy.testing import assert_array_almost_equal
->>>>>>> d5ab9360
 
 from znrnd.core.similarity_measures.cosine_similarity import CosineSim
 
@@ -41,26 +37,14 @@
         # Test orthogonal vectors
         point_1 = np.array([[1, 0, 0, 0]])
         point_2 = np.array([[0, 1, 0, 0]])
-<<<<<<< HEAD
-        assert_array_equal(metric(point_1, point_2), [0])
-=======
         assert_array_almost_equal(metric(point_1, point_2), [0])
->>>>>>> d5ab9360
 
         # Test parallel vectors
         point_1 = np.array([[1, 0, 0, 0]])
         point_2 = np.array([[1, 0, 0, 0]])
-<<<<<<< HEAD
-        assert_array_equal(metric(point_1, point_2), [1])
-=======
         assert_array_almost_equal(metric(point_1, point_2), [1])
->>>>>>> d5ab9360
 
         # Somewhere in between
         point_1 = np.array([[1.0, 0, 0, 0]])
         point_2 = np.array([[0.5, 1.0, 0, 3.0]])
-<<<<<<< HEAD
-        assert_array_almost_equal(metric(point_1, point_2), [1 - 0.84382623], decimal=4)
-=======
-        assert_array_almost_equal(metric(point_1, point_2), [1 - 0.84382623])
->>>>>>> d5ab9360
+        assert_array_almost_equal(metric(point_1, point_2), [1 - 0.84382623])