"""
ZnNL: A Zincwarecode package.

License
-------
This program and the accompanying materials are made available under the terms
of the Eclipse Public License v2.0 which accompanies this distribution, and is
available at https://www.eclipse.org/legal/epl-v20.html

SPDX-License-Identifier: EPL-2.0

Copyright Contributors to the Zincwarecode Project.

Contact Information
-------------------
email: zincwarecode@gmail.com
github: https://github.com/zincware
web: https://zincwarecode.com/

Citation
--------
If you use this module please cite us with:

Summary
-------
"""
import os

os.environ["CUDA_VISIBLE_DEVICES"] = "-1"

from typing import Callable, List, Optional, Union

import optax
from jax import random
from neural_tangents import stax
from numpy.testing import assert_raises

<<<<<<< HEAD
from znrnd.accuracy_functions import AccuracyFunction
from znrnd.loss_functions import MeanPowerLoss
from znrnd.models.jax_model import JaxModel
from znrnd.models.nt_model import NTModel
from znrnd.training_recording import JaxRecorder
from znrnd.training_strategies import RecursiveMode, SimpleTraining
from znrnd.training_strategies.training_decorator import train_func


class SimpleDecoratorTester(SimpleTraining):
    """
    Class to test the training decorator of the simple training.
    """

    def __init__(
        self,
        model: Union[JaxModel, None],
        loss_fn: Callable,
        accuracy_fn: AccuracyFunction = None,
        seed: int = None,
        recursive_mode: RecursiveMode = None,
        disable_loading_bar: bool = False,
        recorders: List["JaxRecorder"] = None,
    ):
        super().__init__(
            model=model,
            loss_fn=loss_fn,
            accuracy_fn=accuracy_fn,
            seed=seed,
            recursive_mode=recursive_mode,
            disable_loading_bar=disable_loading_bar,
            recorders=recorders,
        )

    @train_func
    def train_model(
        self,
        train_ds: dict,
        test_ds: dict,
        epochs: Optional[Union[int, List[int]]] = None,
        batch_size: Optional[Union[int, List[int]]] = None,
        **kwargs,
    ):
        """
        Define train method to test how the decorator changes the inputs.

        Returns
        -------
        Epochs and batch_size of the simple training strategy.
        """
        return epochs, batch_size
=======
from znnl.loss_functions import MeanPowerLoss
from znnl.training_strategies import SimpleTraining
>>>>>>> fbfd2481


class TestSimpleTraining:
    """
    Unit test suite for the simple training strategy.
    """

    @classmethod
    def setup_class(cls):
        """
        Create data for the tests.
        """
        key1, key2 = random.split(random.PRNGKey(1), 2)
        x = random.normal(key1, (3, 8))
        y = random.normal(key1, (3, 1))
        cls.train_ds = {"inputs": x, "targets": y}
        cls.test_ds = {"inputs": x, "targets": y}

    def test_model_error(self):
        """
        Test for error raise when no model is available.

        The model is an optional input in the training strategy construction.
        The input of a model can be handled by frameworks adding the model during the
        workflow of that framework (an example is RND).
        Testing for a KeyError if no model was added but the training method is
        executed.
        """

        trainer = SimpleTraining(
            model=None,
            loss_fn=MeanPowerLoss(order=2),
            disable_loading_bar=True,
        )

        assert_raises(KeyError, trainer.train_model, self.train_ds, self.test_ds, 1)

    def test_update_training_kwargs(self):
        """
        Test the parameter adaption of the training strategy when executing the
        training.

        When calling the train_model method, parameters get adapted if necessary.
        This methods checks if the adaption is done correctly.
        """
        model = NTModel(
            nt_module=stax.serial(stax.Dense(5), stax.Relu(), stax.Dense(1)),
            optimizer=optax.adam(learning_rate=0.001),
            input_shape=(1, 8),
        )

        simple_tester = SimpleDecoratorTester(
            model=model,
            loss_fn=MeanPowerLoss(order=2),
        )

        # Test if the default batch size and epochs correct.
        epochs, batch_size = simple_tester.train_model(
            train_ds=self.train_ds,
            test_ds=self.train_ds,
        )
        assert epochs == 50
        assert batch_size == len(self.train_ds["inputs"])

        # Test if the epochs and the batch_siza are changed correctly.
        epochs, batch_size = simple_tester.train_model(
            train_ds=self.train_ds, test_ds=self.train_ds, epochs=100, batch_size=1
        )
        assert epochs == 100
        assert batch_size == 1

        # Test if the batch size is adapted to the size of available data.
        epochs, batch_size = simple_tester.train_model(
            train_ds=self.train_ds, test_ds=self.train_ds, batch_size=100
        )
        assert batch_size == len(self.train_ds["inputs"])<|MERGE_RESOLUTION|>--- conflicted
+++ resolved
@@ -23,6 +23,7 @@
 
 Summary
 -------
+Test the RND class.
 """
 import os
 
@@ -35,14 +36,13 @@
 from neural_tangents import stax
 from numpy.testing import assert_raises
 
-<<<<<<< HEAD
-from znrnd.accuracy_functions import AccuracyFunction
-from znrnd.loss_functions import MeanPowerLoss
-from znrnd.models.jax_model import JaxModel
-from znrnd.models.nt_model import NTModel
-from znrnd.training_recording import JaxRecorder
-from znrnd.training_strategies import RecursiveMode, SimpleTraining
-from znrnd.training_strategies.training_decorator import train_func
+from znnl.accuracy_functions import AccuracyFunction
+from znnl.loss_functions import MeanPowerLoss
+from znnl.models.jax_model import JaxModel
+from znnl.models.nt_model import NTModel
+from znnl.training_recording import JaxRecorder
+from znnl.training_strategies import RecursiveMode, SimpleTraining
+from znnl.training_strategies.training_decorator import train_func
 
 
 class SimpleDecoratorTester(SimpleTraining):
@@ -87,10 +87,6 @@
         Epochs and batch_size of the simple training strategy.
         """
         return epochs, batch_size
-=======
-from znnl.loss_functions import MeanPowerLoss
-from znnl.training_strategies import SimpleTraining
->>>>>>> fbfd2481
 
 
 class TestSimpleTraining:
