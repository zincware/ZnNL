"""
ZnNL: A Zincwarecode package.

License
-------
This program and the accompanying materials are made available under the terms
of the Eclipse Public License v2.0 which accompanies this distribution, and is
available at https://www.eclipse.org/legal/epl-v20.html

SPDX-License-Identifier: EPL-2.0

Copyright Contributors to the Zincwarecode Project.

Contact Information
-------------------
email: zincwarecode@gmail.com
github: https://github.com/zincware
web: https://zincwarecode.com/

Citation
--------
If you use this module please cite us with:

Summary
-------
Unit tests for the loss aware reservoir training class.
"""
import os

os.environ["CUDA_VISIBLE_DEVICES"] = "-1"

from typing import Callable, List, Optional, Union

import numpy as np
import optax
from flax import linen as nn
from jax import random
from neural_tangents import stax
from numpy.testing import assert_array_equal

from znnl.accuracy_functions import AccuracyFunction
from znnl.distance_metrics import DistanceMetric
from znnl.loss_functions import MeanPowerLoss
<<<<<<< HEAD
from znnl.models import FlaxModel, NTModel
from znnl.training_strategies import LossAwareReservoir


class FlaxArchitecture(nn.Module):
    """
    Test model for the Flax tests.
    """

    @nn.compact
    def __call__(self, x):
        x = nn.Dense(5, use_bias=True)(x)
        x = nn.relu(x)
        x = nn.Dense(features=1, use_bias=True)(x)
        return x


class TestPartitionedSelection:
=======
from znnl.models import JaxModel, NTModel
from znnl.training_recording import JaxRecorder
from znnl.training_strategies import LossAwareReservoir, RecursiveMode
from znnl.training_strategies.training_decorator import train_func


class LarDecoratorTester(LossAwareReservoir):
    """
    Class to test the training decorator of the simple training.
    """

    def __init__(
        self,
        model: Union[JaxModel, None],
        loss_fn: Callable,
        accuracy_fn: AccuracyFunction = None,
        seed: int = None,
        reservoir_size: int = 500,
        reservoir_metric: Optional[DistanceMetric] = None,
        latest_points: int = 1,
        recursive_mode: RecursiveMode = None,
        disable_loading_bar: bool = False,
        recorders: List["JaxRecorder"] = None,
    ):
        super().__init__(
            model=model,
            loss_fn=loss_fn,
            accuracy_fn=accuracy_fn,
            seed=seed,
            recursive_mode=recursive_mode,
            disable_loading_bar=disable_loading_bar,
            recorders=recorders,
            reservoir_size=reservoir_size,
            reservoir_metric=reservoir_metric,
            latest_points=latest_points,
        )

    @train_func
    def train_model(
        self,
        train_ds: dict,
        test_ds: dict,
        epochs: list = None,
        batch_size: list = None,
        train_ds_selection: list = None,
        **kwargs,
    ):
        """
        Define train method to test how the decorator changes the inputs.

        Returns
        -------
        Epochs and batch_size of the Loss aware Reservoir training strategy.
        """
        return epochs, batch_size


class TestLossAwareReservoir:
>>>>>>> 807d4f69
    """
    Unit test suite of the loss aware reservoir training strategy.
    """

    @classmethod
    def setup_class(cls):
        """
        Create models for the tests.
        """
        cls.nt_model = NTModel(
            nt_module=stax.serial(stax.Dense(5), stax.Relu(), stax.Dense(1)),
            optimizer=optax.adam(learning_rate=0.001),
            input_shape=(1, 8),
        )
        cls.flax_model = FlaxModel(
            flax_module=FlaxArchitecture(),
            optimizer=optax.adam(learning_rate=0.001),
            input_shape=(1, 8),
        )

    def test_reservoir_sorting(self):
        """
        Test the sorting of the reservoir.

        This test asserts if
            * the size of the reservoir is the selected one
            * the reservoir sorts correctly
        """

        # Create linearly spaced data from -1 to 1 and shuffle them
        key1, key2 = random.split(random.PRNGKey(1), 2)
        raw_x = random.permutation(key1, np.linspace(0, 1, 11), axis=0)
        x = np.expand_dims(raw_x, axis=-1)
        y = np.zeros_like(x)
        train_ds = {"inputs": x, "targets": y}

        # Use a linear network (without activation function) to test the selection
        model = self.nt_model

        trainer = LossAwareReservoir(
            model=model,
            loss_fn=MeanPowerLoss(order=2),
            reservoir_size=4,
            disable_loading_bar=True,
            latest_points=0,
        )

        # Test if a smaller reservoir selects the correctly sorted points
        trainer.train_data_size = train_ds["inputs"].shape[0]
        reservoir = trainer._update_reservoir(train_ds=train_ds)
        selection_idx = np.argsort(np.abs(raw_x))[::-1][:4]
        assert_array_equal(reservoir, selection_idx)

<<<<<<< HEAD
    def test_update_reservoir(self):
=======
    @classmethod
    def setup_class(cls):
        """
        Create data for the tests.
        """
        key1, key2 = random.split(random.PRNGKey(1), 2)
        x = random.normal(key1, (10, 8))
        y = random.normal(key1, (10, 1))
        cls.train_ds = {"inputs": x, "targets": y}
        cls.test_ds = {"inputs": x, "targets": y}

    def test_latest_point_exclusion(self):
>>>>>>> 807d4f69
        """
        Test the method _update_reservoir.

        Test whether the method excludes the latest points from train_ds.
        When selecting latest_points > 0, this number of points is separated from
        the train data. The selected points will be appended to every batch.
        This test checks if the method _update_reservoir removes the latest_points
        from the data, as they cannot be part of the reservoir. The reservoir must
        only consist of already seen data.
            1. For reservoir_size = len(train_ds)
                * Shrinking reservoir for latest_points = 1
                * Shrinking reservoir for latest_points = 4
                * Shrink the reservoir to include not points for latest_points = 10
            2. For reservoir_size = 5 and len(train_ds) = 10
                * No shrinking reservoir size for latest_points = 4

        Perform both tests for nt and flax models.
        """

<<<<<<< HEAD
        # Create some test data
        key1, key2 = random.split(random.PRNGKey(1), 2)
        x = random.normal(key1, (10, 8))
        y = random.normal(key1, (10, 1))
        train_ds = {"inputs": x, "targets": y}

        nt_model = self.nt_model
        flax_model = self.flax_model
=======
        model = NTModel(
            nt_module=stax.serial(stax.Dense(5), stax.Relu(), stax.Dense(1)),
            optimizer=optax.adam(learning_rate=0.001),
            input_shape=(1, 8),
        )
>>>>>>> 807d4f69

        # Test for latest_points = 1
        nt_trainer = LossAwareReservoir(
            model=nt_model,
            loss_fn=MeanPowerLoss(order=2),
            disable_loading_bar=True,
            reservoir_size=10,
            latest_points=1,
        )
<<<<<<< HEAD
        flax_trainer = LossAwareReservoir(
            model=flax_model,
            loss_fn=MeanPowerLoss(order=2),
            disable_loading_bar=True,
            reservoir_size=10,
            latest_points=1,
        )
        nt_trainer.train_data_size = len(x)
        flax_trainer.train_data_size = len(x)
        reservoir = nt_trainer._update_reservoir(train_ds=train_ds)
        assert len(x) - 1 == len(reservoir)
        reservoir = flax_trainer._update_reservoir(train_ds=train_ds)
        assert len(x) - 1 == len(reservoir)
=======

        trainer.train_data_size = len(self.train_ds["inputs"])
        reservoir = trainer._update_reservoir(train_ds=self.train_ds)
        assert len(self.train_ds["inputs"]) - 1 == len(reservoir)
>>>>>>> 807d4f69

        # Test for latest_points = 4
        nt_trainer = LossAwareReservoir(
            model=nt_model,
            loss_fn=MeanPowerLoss(order=2),
            disable_loading_bar=True,
            reservoir_size=10,
            latest_points=4,
        )
        flax_trainer = LossAwareReservoir(
            model=flax_model,
            loss_fn=MeanPowerLoss(order=2),
            disable_loading_bar=True,
            reservoir_size=10,
            latest_points=4,
        )

<<<<<<< HEAD
        nt_trainer.train_data_size = len(x)
        flax_trainer.train_data_size = len(x)
        reservoir = nt_trainer._update_reservoir(train_ds=train_ds)
        assert len(x) - 4 == len(reservoir)
        reservoir = flax_trainer._update_reservoir(train_ds=train_ds)
        assert len(x) - 4 == len(reservoir)
=======
        trainer.train_data_size = len(self.train_ds["inputs"])
        reservoir = trainer._update_reservoir(train_ds=self.train_ds)
        assert len(self.train_ds["inputs"]) - 4 == len(reservoir)
>>>>>>> 807d4f69

        # Test for latest_points = 10
        nt_trainer = LossAwareReservoir(
            model=nt_model,
            loss_fn=MeanPowerLoss(order=2),
            disable_loading_bar=True,
            reservoir_size=10,
            latest_points=10,
        )
        flax_trainer = LossAwareReservoir(
            model=flax_model,
            loss_fn=MeanPowerLoss(order=2),
            disable_loading_bar=True,
            reservoir_size=10,
            latest_points=10,
        )

        nt_trainer.train_data_size = len(x)
        flax_trainer.train_data_size = len(x)
        reservoir = nt_trainer._update_reservoir(train_ds=train_ds)
        assert 0 == len(reservoir)
        reservoir = flax_trainer._update_reservoir(train_ds=train_ds)
        assert 0 == len(reservoir)

        # Test for latest_points = 2 but for reservoir_size = 5. The reservoir size
        # should not be affected now.
        nt_trainer = LossAwareReservoir(
            model=nt_model,
            loss_fn=MeanPowerLoss(order=2),
            disable_loading_bar=True,
            reservoir_size=5,
            latest_points=4,
        )
        flax_trainer = LossAwareReservoir(
            model=flax_model,
            loss_fn=MeanPowerLoss(order=2),
            disable_loading_bar=True,
            reservoir_size=5,
            latest_points=4,
        )

<<<<<<< HEAD
        nt_trainer.train_data_size = len(x)
        flax_trainer.train_data_size = len(x)
        reservoir = nt_trainer._update_reservoir(train_ds=train_ds)
        assert 5 == len(reservoir)
        reservoir = flax_trainer._update_reservoir(train_ds=train_ds)
        assert 5 == len(reservoir)
=======
        trainer.train_data_size = len(self.train_ds["inputs"])
        reservoir = trainer._update_reservoir(train_ds=self.train_ds)
        assert 5 == len(reservoir)

    def test_update_training_kwargs(self):
        """
        Test the parameter adaption of the training strategy when executing the
        training.

        When calling the train_model method, parameters get adapted if necessary.
        This methods checks if the adaption is done correctly.
        """
        model = NTModel(
            nt_module=stax.serial(stax.Dense(5), stax.Relu(), stax.Dense(1)),
            optimizer=optax.adam(learning_rate=0.001),
            input_shape=(1, 8),
        )

        # Test if the default batch size and epochs are correct.
        lar_tester = LarDecoratorTester(
            model=model,
            loss_fn=MeanPowerLoss(order=2),
            reservoir_size=20,
            latest_points=0,
        )
        epochs, batch_size = lar_tester.train_model(
            train_ds=self.train_ds,
            test_ds=self.train_ds,
        )
        print(lar_tester.latest_points)
        assert epochs == 50
        assert batch_size == len(self.train_ds["targets"])

        # Test if the batch size and the epochs get chenged correctly.
        epochs, batch_size = lar_tester.train_model(
            train_ds=self.train_ds, test_ds=self.train_ds, epochs=100, batch_size=1
        )
        assert epochs == 100
        assert batch_size == 1

        # Test if the batch size is adapted to the size of available data.
        epochs, batch_size = lar_tester.train_model(
            train_ds=self.train_ds, test_ds=self.train_ds, batch_size=100
        )
        assert batch_size == len(self.train_ds["targets"])

        # Test if the batch size is adapted to the reservoir size if the reservoir
        # cannot capture all the available data.
        lar_tester = LarDecoratorTester(
            model=model,
            loss_fn=MeanPowerLoss(order=2),
            reservoir_size=5,
            latest_points=0,
        )
        epochs, batch_size = lar_tester.train_model(
            train_ds=self.train_ds, test_ds=self.train_ds, batch_size=5
        )
        assert batch_size == 5

        # Test if the number of latest points adapt the batch size correctly
        # (default=1).
        lar_tester = LarDecoratorTester(
            model=model,
            loss_fn=MeanPowerLoss(order=2),
            reservoir_size=20,
        )
        epochs, batch_size = lar_tester.train_model(
            train_ds=self.train_ds, test_ds=self.train_ds, batch_size=20
        )
        assert batch_size == 9

        lar_tester = LarDecoratorTester(
            model=model,
            loss_fn=MeanPowerLoss(order=2),
            reservoir_size=20,
            latest_points=5,
        )
        epochs, batch_size = lar_tester.train_model(
            train_ds=self.train_ds, test_ds=self.train_ds, batch_size=20
        )
        assert batch_size == 5
>>>>>>> 807d4f69
<|MERGE_RESOLUTION|>--- conflicted
+++ resolved
@@ -41,27 +41,7 @@
 from znnl.accuracy_functions import AccuracyFunction
 from znnl.distance_metrics import DistanceMetric
 from znnl.loss_functions import MeanPowerLoss
-<<<<<<< HEAD
-from znnl.models import FlaxModel, NTModel
-from znnl.training_strategies import LossAwareReservoir
-
-
-class FlaxArchitecture(nn.Module):
-    """
-    Test model for the Flax tests.
-    """
-
-    @nn.compact
-    def __call__(self, x):
-        x = nn.Dense(5, use_bias=True)(x)
-        x = nn.relu(x)
-        x = nn.Dense(features=1, use_bias=True)(x)
-        return x
-
-
-class TestPartitionedSelection:
-=======
-from znnl.models import JaxModel, NTModel
+from znnl.models import JaxModel, NTModel, FlaxModel
 from znnl.training_recording import JaxRecorder
 from znnl.training_strategies import LossAwareReservoir, RecursiveMode
 from znnl.training_strategies.training_decorator import train_func
@@ -118,8 +98,20 @@
         return epochs, batch_size
 
 
-class TestLossAwareReservoir:
->>>>>>> 807d4f69
+class FlaxArchitecture(nn.Module):
+    """
+    Test model for the Flax tests.
+    """
+
+    @nn.compact
+    def __call__(self, x):
+        x = nn.Dense(5, use_bias=True)(x)
+        x = nn.relu(x)
+        x = nn.Dense(features=1, use_bias=True)(x)
+        return x
+
+
+class TestPartitionedSelection:
     """
     Unit test suite of the loss aware reservoir training strategy.
     """
@@ -127,8 +119,14 @@
     @classmethod
     def setup_class(cls):
         """
-        Create models for the tests.
-        """
+        Create models and data for the tests.
+        """
+        key1, key2 = random.split(random.PRNGKey(1), 2)
+        x = random.normal(key1, (10, 8))
+        y = random.normal(key1, (10, 1))
+        cls.train_ds = {"inputs": x, "targets": y}
+        cls.test_ds = {"inputs": x, "targets": y}
+
         cls.nt_model = NTModel(
             nt_module=stax.serial(stax.Dense(5), stax.Relu(), stax.Dense(1)),
             optimizer=optax.adam(learning_rate=0.001),
@@ -173,22 +171,7 @@
         selection_idx = np.argsort(np.abs(raw_x))[::-1][:4]
         assert_array_equal(reservoir, selection_idx)
 
-<<<<<<< HEAD
     def test_update_reservoir(self):
-=======
-    @classmethod
-    def setup_class(cls):
-        """
-        Create data for the tests.
-        """
-        key1, key2 = random.split(random.PRNGKey(1), 2)
-        x = random.normal(key1, (10, 8))
-        y = random.normal(key1, (10, 1))
-        cls.train_ds = {"inputs": x, "targets": y}
-        cls.test_ds = {"inputs": x, "targets": y}
-
-    def test_latest_point_exclusion(self):
->>>>>>> 807d4f69
         """
         Test the method _update_reservoir.
 
@@ -208,146 +191,115 @@
         Perform both tests for nt and flax models.
         """
 
-<<<<<<< HEAD
-        # Create some test data
-        key1, key2 = random.split(random.PRNGKey(1), 2)
-        x = random.normal(key1, (10, 8))
-        y = random.normal(key1, (10, 1))
-        train_ds = {"inputs": x, "targets": y}
-
         nt_model = self.nt_model
         flax_model = self.flax_model
-=======
+
+        # Test for latest_points = 1
+        nt_trainer = LossAwareReservoir(
+            model=nt_model,
+            loss_fn=MeanPowerLoss(order=2),
+            disable_loading_bar=True,
+            reservoir_size=10,
+            latest_points=1,
+        )
+        flax_trainer = LossAwareReservoir(
+            model=flax_model,
+            loss_fn=MeanPowerLoss(order=2),
+            disable_loading_bar=True,
+            reservoir_size=10,
+            latest_points=1,
+        )
+
+        nt_trainer.train_data_size = self.train_ds["inputs"].shape[0]
+        flax_trainer.train_data_size = self.train_ds["inputs"].shape[0]
+        reservoir = nt_trainer._update_reservoir(train_ds=self.train_ds)
+        assert self.train_ds["inputs"].shape[0] - 1 == len(reservoir)
+        reservoir = flax_trainer._update_reservoir(train_ds=self.train_ds)
+        assert self.train_ds["inputs"].shape[0] - 1 == len(reservoir)
+
+        # Test for latest_points = 4
+        nt_trainer = LossAwareReservoir(
+            model=nt_model,
+            loss_fn=MeanPowerLoss(order=2),
+            disable_loading_bar=True,
+            reservoir_size=10,
+            latest_points=4,
+        )
+        flax_trainer = LossAwareReservoir(
+            model=flax_model,
+            loss_fn=MeanPowerLoss(order=2),
+            disable_loading_bar=True,
+            reservoir_size=10,
+            latest_points=4,
+        )
+
+        nt_trainer.train_data_size = self.train_ds["inputs"].shape[0]
+        flax_trainer.train_data_size = self.train_ds["inputs"].shape[0]
+        reservoir = nt_trainer._update_reservoir(train_ds=self.train_ds)
+        assert self.train_ds["inputs"].shape[0] - 4 == len(reservoir)
+        reservoir = flax_trainer._update_reservoir(train_ds=self.train_ds)
+        assert self.train_ds["inputs"].shape[0] - 4 == len(reservoir)
+
+        # Test for latest_points = 10
+        nt_trainer = LossAwareReservoir(
+            model=nt_model,
+            loss_fn=MeanPowerLoss(order=2),
+            disable_loading_bar=True,
+            reservoir_size=10,
+            latest_points=10,
+        )
+        flax_trainer = LossAwareReservoir(
+            model=flax_model,
+            loss_fn=MeanPowerLoss(order=2),
+            disable_loading_bar=True,
+            reservoir_size=10,
+            latest_points=10,
+        )
+
+        nt_trainer.train_data_size = self.train_ds["inputs"].shape[0]
+        flax_trainer.train_data_size = self.train_ds["inputs"].shape[0]
+        reservoir = nt_trainer._update_reservoir(train_ds=self.train_ds)
+        assert 0 == len(reservoir)
+        reservoir = flax_trainer._update_reservoir(train_ds=self.train_ds)
+        assert 0 == len(reservoir)
+
+        # Test for latest_points = 2 but for reservoir_size = 5. The reservoir size
+        # should not be affected now.
+        nt_trainer = LossAwareReservoir(
+            model=nt_model,
+            loss_fn=MeanPowerLoss(order=2),
+            disable_loading_bar=True,
+            reservoir_size=5,
+            latest_points=4,
+        )
+        flax_trainer = LossAwareReservoir(
+            model=flax_model,
+            loss_fn=MeanPowerLoss(order=2),
+            disable_loading_bar=True,
+            reservoir_size=5,
+            latest_points=4,
+        )
+
+        nt_trainer.train_data_size = self.train_ds["inputs"].shape[0]
+        flax_trainer.train_data_size = self.train_ds["inputs"].shape[0]
+        reservoir = nt_trainer._update_reservoir(train_ds=self.train_ds)
+        assert 5 == len(reservoir)
+        reservoir = flax_trainer._update_reservoir(train_ds=self.train_ds)
+        assert 5 == len(reservoir)
+
+    def test_update_training_kwargs(self):
+        """
+        Test the parameter adaption of the training strategy when executing the
+        training.
+
+        When calling the train_model method, parameters get adapted if necessary.
+        This methods checks if the adaption is done correctly.
+        """
         model = NTModel(
             nt_module=stax.serial(stax.Dense(5), stax.Relu(), stax.Dense(1)),
             optimizer=optax.adam(learning_rate=0.001),
             input_shape=(1, 8),
         )
->>>>>>> 807d4f69
-
-        # Test for latest_points = 1
-        nt_trainer = LossAwareReservoir(
-            model=nt_model,
-            loss_fn=MeanPowerLoss(order=2),
-            disable_loading_bar=True,
-            reservoir_size=10,
-            latest_points=1,
-        )
-<<<<<<< HEAD
-        flax_trainer = LossAwareReservoir(
-            model=flax_model,
-            loss_fn=MeanPowerLoss(order=2),
-            disable_loading_bar=True,
-            reservoir_size=10,
-            latest_points=1,
-        )
-        nt_trainer.train_data_size = len(x)
-        flax_trainer.train_data_size = len(x)
-        reservoir = nt_trainer._update_reservoir(train_ds=train_ds)
-        assert len(x) - 1 == len(reservoir)
-        reservoir = flax_trainer._update_reservoir(train_ds=train_ds)
-        assert len(x) - 1 == len(reservoir)
-=======
-
-        trainer.train_data_size = len(self.train_ds["inputs"])
-        reservoir = trainer._update_reservoir(train_ds=self.train_ds)
-        assert len(self.train_ds["inputs"]) - 1 == len(reservoir)
->>>>>>> 807d4f69
-
-        # Test for latest_points = 4
-        nt_trainer = LossAwareReservoir(
-            model=nt_model,
-            loss_fn=MeanPowerLoss(order=2),
-            disable_loading_bar=True,
-            reservoir_size=10,
-            latest_points=4,
-        )
-        flax_trainer = LossAwareReservoir(
-            model=flax_model,
-            loss_fn=MeanPowerLoss(order=2),
-            disable_loading_bar=True,
-            reservoir_size=10,
-            latest_points=4,
-        )
-
-<<<<<<< HEAD
-        nt_trainer.train_data_size = len(x)
-        flax_trainer.train_data_size = len(x)
-        reservoir = nt_trainer._update_reservoir(train_ds=train_ds)
-        assert len(x) - 4 == len(reservoir)
-        reservoir = flax_trainer._update_reservoir(train_ds=train_ds)
-        assert len(x) - 4 == len(reservoir)
-=======
-        trainer.train_data_size = len(self.train_ds["inputs"])
-        reservoir = trainer._update_reservoir(train_ds=self.train_ds)
-        assert len(self.train_ds["inputs"]) - 4 == len(reservoir)
->>>>>>> 807d4f69
-
-        # Test for latest_points = 10
-        nt_trainer = LossAwareReservoir(
-            model=nt_model,
-            loss_fn=MeanPowerLoss(order=2),
-            disable_loading_bar=True,
-            reservoir_size=10,
-            latest_points=10,
-        )
-        flax_trainer = LossAwareReservoir(
-            model=flax_model,
-            loss_fn=MeanPowerLoss(order=2),
-            disable_loading_bar=True,
-            reservoir_size=10,
-            latest_points=10,
-        )
-
-        nt_trainer.train_data_size = len(x)
-        flax_trainer.train_data_size = len(x)
-        reservoir = nt_trainer._update_reservoir(train_ds=train_ds)
-        assert 0 == len(reservoir)
-        reservoir = flax_trainer._update_reservoir(train_ds=train_ds)
-        assert 0 == len(reservoir)
-
-        # Test for latest_points = 2 but for reservoir_size = 5. The reservoir size
-        # should not be affected now.
-        nt_trainer = LossAwareReservoir(
-            model=nt_model,
-            loss_fn=MeanPowerLoss(order=2),
-            disable_loading_bar=True,
-            reservoir_size=5,
-            latest_points=4,
-        )
-        flax_trainer = LossAwareReservoir(
-            model=flax_model,
-            loss_fn=MeanPowerLoss(order=2),
-            disable_loading_bar=True,
-            reservoir_size=5,
-            latest_points=4,
-        )
-
-<<<<<<< HEAD
-        nt_trainer.train_data_size = len(x)
-        flax_trainer.train_data_size = len(x)
-        reservoir = nt_trainer._update_reservoir(train_ds=train_ds)
-        assert 5 == len(reservoir)
-        reservoir = flax_trainer._update_reservoir(train_ds=train_ds)
-        assert 5 == len(reservoir)
-=======
-        trainer.train_data_size = len(self.train_ds["inputs"])
-        reservoir = trainer._update_reservoir(train_ds=self.train_ds)
-        assert 5 == len(reservoir)
-
-    def test_update_training_kwargs(self):
-        """
-        Test the parameter adaption of the training strategy when executing the
-        training.
-
-        When calling the train_model method, parameters get adapted if necessary.
-        This methods checks if the adaption is done correctly.
-        """
-        model = NTModel(
-            nt_module=stax.serial(stax.Dense(5), stax.Relu(), stax.Dense(1)),
-            optimizer=optax.adam(learning_rate=0.001),
-            input_shape=(1, 8),
-        )
 
         # Test if the default batch size and epochs are correct.
         lar_tester = LarDecoratorTester(
@@ -411,5 +363,4 @@
         epochs, batch_size = lar_tester.train_model(
             train_ds=self.train_ds, test_ds=self.train_ds, batch_size=20
         )
-        assert batch_size == 5
->>>>>>> 807d4f69
+        assert batch_size == 5